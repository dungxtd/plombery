--- conflicted
+++ resolved
@@ -26,9 +26,7 @@
 ### Fixed
 - Sometimes logs are appended to an existing logs files of previous runs (#131)
 - During a pipeline run, logs are streamed to any pipeline run page bug (#130)
-<<<<<<< HEAD
 - Check task function signature before calling it (#154)
-=======
 - Fix link arrow decoration in scrolling containers
 - Fix table sticky headers
 - Show absolute URL in trigger run hook (#82)
@@ -48,7 +46,6 @@
 - (breaking): updated pydantic to v2
 - (breaking): `Trigger.params` accepts a `BaseModel` instance, not a dict
 - (breaking): By default CORS headers allow_origins is set to `*`
->>>>>>> bb2da796
 
 ## [0.3.2] - 2023-06-20
 
