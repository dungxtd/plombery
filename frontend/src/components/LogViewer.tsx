import { useQuery, useQueryClient } from '@tanstack/react-query'
import {
  Badge,
  Color,
  Flex,
  Grid,
  MultiSelectBox,
  MultiSelectBoxItem,
  Table,
  TableBody,
  TableCell,
  TableHead,
  TableHeaderCell,
  TableRow,
  Text,
} from '@tremor/react'
import { useCallback, useEffect, useState } from 'react'
import useWebSocket from 'react-use-websocket'

<<<<<<< HEAD
import { getLogs } from '@/repository'
import { LogLevel, Pipeline } from '@/types'
import { formatTimestamp, getTasksColors } from '@/utils'
=======
import { getLogs, getWebsocketUrl } from '@/repository'
import { LogEntry, LogLevel, Pipeline, WebSocketMessage } from '@/types'
import { formatTimestamp } from '@/utils'
>>>>>>> 3df5c361
import TracebackInfoDialog from './TracebackInfoDialog'

interface Props {
  pipeline: Pipeline
  runId: number
}

const LOG_LEVELS_COLORS: Record<LogLevel, Color> = {
  DEBUG: 'slate',
  INFO: 'sky',
  WARNING: 'amber',
  ERROR: 'rose',
}

interface FilterType {
  levels: string[]
  tasks: string[]
}

const LogViewer: React.FC<Props> = ({ pipeline, runId }) => {
  const [filter, setFilter] = useState<FilterType>({ levels: [], tasks: [] })
  const { lastJsonMessage } = useWebSocket(getWebsocketUrl().toString())
  const queryClient = useQueryClient()

  const query = useQuery({
    queryKey: ['logs', runId],
    queryFn: () => getLogs(runId),
    enabled: !!runId,
    initialData: [],
  })

  const onWsMessage = useCallback(
    (message: WebSocketMessage) => {
      const { data, type } = message

      if (type !== 'logs') {
        return
      }

      queryClient.setQueryData<LogEntry[]>(['logs', runId], (oldLogs = []) => {
        const log: LogEntry = JSON.parse(data)
        log.id = oldLogs.length
        log.timestamp = new Date(log.timestamp)
        return [...oldLogs, log]
      })
    },
    [runId]
  )

  useEffect(() => {
    if (lastJsonMessage) {
      onWsMessage(lastJsonMessage as any)
    }
  }, [lastJsonMessage])

  const onFilterChange = useCallback((newFilter: Partial<FilterType>) => {
    setFilter((currentFilter) => ({ ...currentFilter, ...newFilter }))
  }, [])

  if (query.isLoading) {
    return <div>Loading...</div>
  }

  if (query.isError) {
    return <div>Error loading logs</div>
  }

  const logs = query.data.filter((log) => {
    return (
      (filter.levels.length === 0 || filter.levels.includes(log.level)) &&
      (filter.tasks.length === 0 || filter.tasks.includes(log.task))
    )
  })

  const tasksColors = getTasksColors(pipeline.tasks)

  return (
    <>
      <Grid numColsMd={3} className="gap-6">
        <div>
          <Text>Tasks</Text>

          <MultiSelectBox
            className="mt-1"
            onValueChange={(tasks) => {
              onFilterChange({ tasks })
            }}
          >
            {pipeline.tasks.map((task) => (
              <MultiSelectBoxItem
                text={task.name}
                value={task.id}
                key={task.id}
              />
            ))}
          </MultiSelectBox>
        </div>

        <div>
          <Text>Log level</Text>

          <MultiSelectBox
            className="mt-1"
            onValueChange={(levels) => {
              onFilterChange({ levels })
            }}
          >
            {Object.keys(LOG_LEVELS_COLORS).map((level) => (
              <MultiSelectBoxItem text={level} value={level} key={level} />
            ))}
          </MultiSelectBox>
        </div>
      </Grid>

      <div className="logs-table">
        <Table className="mt-6">
          <TableHead>
            <TableRow>
              <TableHeaderCell>Time</TableHeaderCell>
              <TableHeaderCell>Level</TableHeaderCell>
              <TableHeaderCell>Task</TableHeaderCell>
              <TableHeaderCell>Message</TableHeaderCell>
            </TableRow>
          </TableHead>
          <TableBody>
            {logs.map((log, i) => {
              const duration =
                i !== 0
                  ? log.timestamp.getTime() - logs[i - 1].timestamp.getTime()
                  : -1

              return (
                <TableRow key={log.id}>
                  <TableCell>
                    <span className="font-mono text-xs text-slate-500">
                      {formatTimestamp(log.timestamp)}
                    </span>
                    {duration >= 0 && (
                      <span className="font-mono text-xs text-slate-500 ml-2">
                        +{duration} ms
                      </span>
                    )}
                  </TableCell>
                  <TableCell>
                    <Badge size="xs" color={LOG_LEVELS_COLORS[log.level]}>
                      {log.level}
                    </Badge>
                  </TableCell>
                  <TableCell>
                    <Flex>
                      <div
                        className={`h-2 w-2 mr-2 rounded-full ${
                          tasksColors[log.task]
                        }`}
                      />
                      {log.task}
                    </Flex>
                  </TableCell>
                  <TableCell>
                    <Text>{log.message}</Text>

                    {log.exc_info && <TracebackInfoDialog logEntry={log} />}
                  </TableCell>
                </TableRow>
              )
            })}
          </TableBody>
        </Table>
      </div>
    </>
  )
}

export default LogViewer<|MERGE_RESOLUTION|>--- conflicted
+++ resolved
@@ -17,15 +17,9 @@
 import { useCallback, useEffect, useState } from 'react'
 import useWebSocket from 'react-use-websocket'
 
-<<<<<<< HEAD
-import { getLogs } from '@/repository'
-import { LogLevel, Pipeline } from '@/types'
-import { formatTimestamp, getTasksColors } from '@/utils'
-=======
 import { getLogs, getWebsocketUrl } from '@/repository'
 import { LogEntry, LogLevel, Pipeline, WebSocketMessage } from '@/types'
-import { formatTimestamp } from '@/utils'
->>>>>>> 3df5c361
+import { formatTimestamp, getTasksColors } from '@/utils'
 import TracebackInfoDialog from './TracebackInfoDialog'
 
 interface Props {
