<<<<<<< HEAD
import { useQuery } from '@tanstack/react-query'
=======
import { useQuery, useQueryClient } from '@tanstack/react-query'
>>>>>>> 3df5c361
import { Card, Flex, Grid, Metric, Text, Title } from '@tremor/react'
import { useParams } from 'react-router-dom'
import useWebSocket from 'react-use-websocket'
import { useEffect } from 'react'

import Breadcrumbs from '@/components/Breadcrumbs'
import LogViewer from '@/components/LogViewer'
import PageLayout from '@/components/PageLayout'
import StatusBadge from '@/components/StatusBadge'
import RunsTasksList from '@/components/Tasks'
import { MANUAL_TRIGGER } from '@/constants'
import { getPipeline, getRun, getWebsocketUrl } from '@/repository'
import { Trigger, WebSocketMessage } from '@/types'

const RunViewPage = () => {
  const { lastJsonMessage } = useWebSocket(getWebsocketUrl().toString())
  const queryClient = useQueryClient()
  const urlParams = useParams()
  const pipelineId = urlParams.pipelineId as string
  const triggerId = urlParams.triggerId as string
  const runId = parseInt(urlParams.runId as string)

  useEffect(() => {
    if (lastJsonMessage) {
      const { data, type } = lastJsonMessage as any as WebSocketMessage

      if (type === 'run-update') {
        queryClient
          .invalidateQueries({
            queryKey: ['run', pipelineId, triggerId, runId],
          })
          .catch(() => {})
      }
    }
  }, [lastJsonMessage, pipelineId])

  const pipelineQuery = useQuery({
    queryKey: ['pipeline', pipelineId],
    queryFn: () => getPipeline(pipelineId),
    initialData: { id: '', name: '', description: '', tasks: [], triggers: [] },
    enabled: !!pipelineId,
  })

  const runQuery = useQuery({
    queryKey: ['run', pipelineId, triggerId, runId],
    queryFn: () => getRun(runId),
    enabled: !!(pipelineId && triggerId && runId),
  })

  const pipeline = pipelineQuery.data

  const isManualTrigger = triggerId === MANUAL_TRIGGER.id
  const trigger: Trigger | undefined = !isManualTrigger
    ? pipeline.triggers.find((trigger) => trigger.id === triggerId)
    : MANUAL_TRIGGER

  const run = runQuery.data

  if (!run) {
    return <div>Run not found</div>
  }

  if (!trigger) {
    return <div>Trigger not found</div>
  }

  return (
    <PageLayout
      header={
        <>
          <Title>Run #{runId}</Title>
          <Breadcrumbs pipeline={pipeline} trigger={trigger} run={run} />
        </>
      }
    >
      <Grid numColsMd={3} className="gap-6 mt-6">
        <RunsTasksList pipeline={pipeline} run={run} />

        <Card>
          <Flex className="items-start">
            <Text>Duration</Text>
            <StatusBadge status={run.status} />
          </Flex>
          <Flex className="justify-start items-baseline pace-x-3 truncate">
            <Metric>{(run.duration / 1000).toFixed(1)}s</Metric>
          </Flex>
        </Card>
      </Grid>

      <div className="mt-6">
        <Card>
          <LogViewer pipeline={pipeline} runId={runId} />
        </Card>
      </div>
    </PageLayout>
  )
}

export default RunViewPage<|MERGE_RESOLUTION|>--- conflicted
+++ resolved
@@ -1,8 +1,4 @@
-<<<<<<< HEAD
-import { useQuery } from '@tanstack/react-query'
-=======
 import { useQuery, useQueryClient } from '@tanstack/react-query'
->>>>>>> 3df5c361
 import { Card, Flex, Grid, Metric, Text, Title } from '@tremor/react'
 import { useParams } from 'react-router-dom'
 import useWebSocket from 'react-use-websocket'
