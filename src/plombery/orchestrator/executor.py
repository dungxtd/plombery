<<<<<<< HEAD
from dataclasses import dataclass
from typing import Callable, Optional
=======
from typing import Any, Callable, Dict, Optional
>>>>>>> bb2da796
import asyncio
from datetime import datetime, timezone
import inspect

from pydantic import BaseModel

from plombery.constants import MANUAL_TRIGGER_ID
from plombery.logger import get_logger
from plombery.notifications import notification_manager
from plombery.utils import run_all_coroutines
from plombery.websocket import manager
from plombery.database.models import PipelineRun
from plombery.database.repository import create_pipeline_run, update_pipeline_run
from plombery.database.schemas import PipelineRunCreate
from plombery.orchestrator.data_storage import (
    read_logs_file,
    read_task_run_data,
    store_task_output,
)
from plombery.pipeline.pipeline import Pipeline, Trigger, Task
from plombery.pipeline.context import pipeline_context, run_context
from plombery.schemas import PipelineRunStatus, TaskRun


def utcnow():
    return datetime.now(tz=timezone.utc)


def _on_pipeline_start(pipeline: Pipeline, trigger: Optional[Trigger] = None):
    pipeline_run = create_pipeline_run(
        PipelineRunCreate(
            start_time=utcnow(),
            pipeline_id=pipeline.id,
            trigger_id=trigger.id if trigger else MANUAL_TRIGGER_ID,
            status=PipelineRunStatus.RUNNING,
        )
    )

    _send_pipeline_event(pipeline, pipeline_run)

    return pipeline_run


def _on_pipeline_status_changed(
    pipeline: Pipeline, pipeline_run: PipelineRun, status: PipelineRunStatus
):
    update_pipeline_run(pipeline_run, utcnow(), status)

    _send_pipeline_event(pipeline, pipeline_run)

    return pipeline_run


def _send_pipeline_event(pipeline: Pipeline, pipeline_run: PipelineRun):
    notify_coro = notification_manager.notify(pipeline, pipeline_run)

    run = dict(
        id=pipeline_run.id,
        status=pipeline_run.status,
        start_time=pipeline_run.start_time.isoformat(),
        duration=pipeline_run.duration,
    )

    ws_coro = manager.emit(
        "run-update",
        dict(
            run=run,
            pipeline=pipeline_run.pipeline_id,
            trigger=pipeline_run.trigger_id,
        ),
    )

    run_all_coroutines([notify_coro, ws_coro])


async def run(
    pipeline: Pipeline,
    trigger: Optional[Trigger] = None,
    params: Optional[Dict[str, Any]] = None,
    pipeline_run: Optional[PipelineRun] = None,
):
    """
    This is the function that actually runs the pipeline, running all its tasks.

    `pipeline_run` is typically supplied when the pipeline is run manually,
        in this case one wants to know immediately the run_id to follow
        the execution of the pipeline.
    """

    if pipeline_run:
        _on_pipeline_status_changed(pipeline, pipeline_run, PipelineRunStatus.RUNNING)
    else:
        pipeline_run = _on_pipeline_start(pipeline, trigger)

    pipeline_run.tasks_run = []

    pipeline_token = pipeline_context.set(pipeline)
    run_token = run_context.set(pipeline_run)

    logger = get_logger()

    logger.info(
        "Executing pipeline `%s` #%d via trigger `%s`",
        pipeline.id,
        pipeline_run.id,
        trigger.id if trigger else MANUAL_TRIGGER_ID,
    )

    pipeline_params: Optional[BaseModel] = None

    if pipeline.params:
        pipeline_params = (
            trigger.params if trigger else pipeline.params(**(params or {}))
        )
    elif (trigger and trigger.params) or params:
        logger.warning("This pipeline doesn't support input params")

    flowing_data = None

    for task in pipeline.tasks:
        logger.info("Executing task %s", task.id)

        task_run = TaskRun(task_id=task.id)

        task_start_time = utcnow()

        try:
            flowing_data = await _execute_task(task, flowing_data, pipeline_params)
            task_run.status = PipelineRunStatus.COMPLETED
        except Exception as e:
            logger.error(str(e), exc_info=e)
            flowing_data = None
            task_run.status = PipelineRunStatus.FAILED
        finally:
            task_run.duration = (utcnow() - task_start_time).total_seconds() * 1000

            task_run.has_output = store_task_output(
                pipeline_run.id, task.id, flowing_data
            )

            pipeline_run.tasks_run.append(task_run)

            if task_run.status == PipelineRunStatus.FAILED:
                # A task failed so the entire pipeline failed
                _on_pipeline_status_changed(pipeline, pipeline_run, PipelineRunStatus.FAILED)
                break

    else:
        # All task succeeded so the entire pipeline succeeded
        _on_pipeline_status_changed(pipeline, pipeline_run, PipelineRunStatus.COMPLETED)

    pipeline_context.reset(pipeline_token)
    run_context.reset(run_token)


@dataclass
class TaskFunctionSignature:
    has_positional_args: bool = False
    has_params_arg: bool = False


def check_task_signature(func: Callable) -> TaskFunctionSignature:
    """
    Check if a function signature declares positional args.

    This is meant to be used to check if a task function
    accepts data inputs from another task
    """

    result = TaskFunctionSignature()

    for name, parameter in inspect.signature(func).parameters.items():
        if (
            parameter.kind == inspect.Parameter.POSITIONAL_ONLY
            or inspect.Parameter.VAR_POSITIONAL
        ) and name != "params":
            result.has_positional_args = True
        elif parameter.VAR_KEYWORD or (parameter.KEYWORD_ONLY and name == "params"):
            result.has_params_arg = True

    return result


async def _execute_task(
    task: Task,
    flowing_data,
    params: Optional[BaseModel] = None,
):
    result = check_task_signature(task.run)

    args = [flowing_data] if result.has_positional_args else []
    kwargs = {"params": params} if params and result.has_params_arg else {}

    if asyncio.iscoroutinefunction(task.run):
        result = await task.run(*args, **kwargs)
    else:
        result = task.run(*args, **kwargs)

    return result


def get_pipeline_run_logs(pipeline_run_id: int):
    return read_logs_file(pipeline_run_id)


def get_pipeline_run_data(pipeline_run_id: int, task_id: str):
    return read_task_run_data(pipeline_run_id, task_id)<|MERGE_RESOLUTION|>--- conflicted
+++ resolved
@@ -1,9 +1,5 @@
-<<<<<<< HEAD
 from dataclasses import dataclass
-from typing import Callable, Optional
-=======
 from typing import Any, Callable, Dict, Optional
->>>>>>> bb2da796
 import asyncio
 from datetime import datetime, timezone
 import inspect
